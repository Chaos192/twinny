import { v4 as uuidv4 } from "uuid"
import { ExtensionContext, Webview } from "vscode"

import {
  ACTIVE_CHAT_PROVIDER_STORAGE_KEY,
  ACTIVE_EMBEDDINGS_PROVIDER_STORAGE_KEY,
  ACTIVE_FIM_PROVIDER_STORAGE_KEY,
  FIM_TEMPLATE_FORMAT,
  INFERENCE_PROVIDERS_STORAGE_KEY,
  PROVIDER_EVENT_NAME,
  WEBUI_TABS,
} from "../common/constants"
import { apiProviders, ClientMessage, ServerMessage } from "../common/types"

export interface TwinnyProvider {
  apiHostname: string
  apiPath: string
  apiPort: number
  apiProtocol: string
  id: string
  label: string
  modelName: string
  provider: string
  type: string
  apiKey?: string
  fimTemplate?: string
  repositoryLevel?: boolean
}

type Providers = Record<string, TwinnyProvider> | undefined

export class ProviderManager {
  _context: ExtensionContext
  _webView: Webview

  constructor(context: ExtensionContext, webviewView: Webview) {
    this._context = context
    this._webView = webviewView
    this.setUpEventListeners()
    this.addDefaultProviders()
  }

  setUpEventListeners() {
    this._webView?.onDidReceiveMessage(
      (message: ClientMessage<TwinnyProvider>) => {
        this.handleMessage(message)
      }
    )
  }

  handleMessage(message: ClientMessage<TwinnyProvider>) {
    const { data: provider } = message
    switch (message.type) {
      case PROVIDER_EVENT_NAME.addProvider:
        return this.addProvider(provider)
      case PROVIDER_EVENT_NAME.removeProvider:
        return this.removeProvider(provider)
      case PROVIDER_EVENT_NAME.updateProvider:
        return this.updateProvider(provider)
      case PROVIDER_EVENT_NAME.getActiveChatProvider:
        return this.getActiveChatProvider()
      case PROVIDER_EVENT_NAME.getActiveFimProvider:
        return this.getActiveFimProvider()
      case PROVIDER_EVENT_NAME.getActiveEmbeddingsProvider:
        return this.getActiveEmbeddingsProvider()
      case PROVIDER_EVENT_NAME.setActiveChatProvider:
        return this.setActiveChatProvider(provider)
      case PROVIDER_EVENT_NAME.setActiveFimProvider:
        return this.setActiveFimProvider(provider)
      case PROVIDER_EVENT_NAME.copyProvider:
        return this.copyProvider(provider)
      case PROVIDER_EVENT_NAME.getAllProviders:
        return this.getAllProviders()
      case PROVIDER_EVENT_NAME.resetProvidersToDefaults:
        return this.resetProvidersToDefaults()
    }
  }

  public focusProviderTab = () => {
    this._webView.postMessage({
      type: PROVIDER_EVENT_NAME.focusProviderTab,
      value: {
        data: WEBUI_TABS.providers,
      },
    } as ServerMessage<string>)
  }

  getDefaultChatProvider() {
    return {
<<<<<<< HEAD
      apiHostname: '127.0.0.1',
      apiPath: '/v1/chat/completions',
      apiPort: 1234,
      apiProtocol: 'http',
      id: uuidv4(),
      label: 'codeqwen-1-5-7b-chat Chat',
      modelName: 'codeqwen-1-5-7b-chat',
      provider: apiProviders.LMStudio,
      type: 'chat'
=======
      apiHostname: "0.0.0.0",
      apiPath: "/v1/chat/completions",
      apiPort: 11434,
      apiProtocol: "http",
      id: uuidv4(),
      label: "Ollama 7B Chat",
      modelName: "codellama:7b-instruct",
      provider: apiProviders.Ollama,
      type: "chat",
>>>>>>> a4fd1013
    } as TwinnyProvider
  }

  getDefaultEmbeddingsProvider() {
    return {
<<<<<<< HEAD
      apiHostname: '127.0.0.1',
      apiPath: '/v1/embeddings',
      apiPort: 1234,
      apiProtocol: 'http',
      id: uuidv4(),
      label: 'nomic-ai Embedding',
      modelName: 'nomic-embed-text-v1.5',
      provider: apiProviders.LMStudio,
      type: 'embedding'
=======
      apiHostname: "0.0.0.0",
      apiPath: "/api/embed",
      apiPort: 11434,
      apiProtocol: "http",
      id: uuidv4(),
      label: "Ollama Embedding",
      modelName: "all-minilm:latest",
      provider: apiProviders.Ollama,
      type: "embedding",
>>>>>>> a4fd1013
    } as TwinnyProvider
  }

  getDefaultFimProvider() {
    return {
<<<<<<< HEAD
      apiHostname: '127.0.0.1',
      apiPath: '/v1/completions',
      apiPort: 1234,
      apiProtocol: 'http',
      fimTemplate: FIM_TEMPLATE_FORMAT.starcoder,
      label: 'starcoder2-3b FIM',
      id: uuidv4(),
      modelName: 'starcoder2-3b',
      provider: apiProviders.LMStudio,
      type: 'fim'
=======
      apiHostname: "0.0.0.0",
      apiPath: "/api/generate",
      apiPort: 11434,
      apiProtocol: "http",
      fimTemplate: FIM_TEMPLATE_FORMAT.codellama,
      label: "Ollama 7B FIM",
      id: uuidv4(),
      modelName: "codellama:7b-code",
      provider: apiProviders.Ollama,
      type: "fim",
>>>>>>> a4fd1013
    } as TwinnyProvider
  }

  addDefaultProviders() {
    this.addDefaultChatProvider()
    this.addDefaultFimProvider()
    this.addDefaultEmbeddingsProvider()
  }

  addDefaultChatProvider(): TwinnyProvider {
    const provider = this.getDefaultChatProvider()
    if (!this._context.globalState.get(ACTIVE_CHAT_PROVIDER_STORAGE_KEY)) {
      this.addDefaultProvider(provider)
    }
    return provider
  }

  addDefaultFimProvider(): TwinnyProvider {
    const provider = this.getDefaultFimProvider()
    if (!this._context.globalState.get(ACTIVE_FIM_PROVIDER_STORAGE_KEY)) {
      this.addDefaultProvider(provider)
    }
    return provider
  }

  addDefaultEmbeddingsProvider(): TwinnyProvider {
    const provider = this.getDefaultEmbeddingsProvider()

    if (
      !this._context.globalState.get(ACTIVE_EMBEDDINGS_PROVIDER_STORAGE_KEY)
    ) {
      this.addDefaultProvider(provider)
    }
    return provider
  }

  addDefaultProvider(provider: TwinnyProvider): void {
    if (provider.type === "chat") {
      this._context.globalState.update(
        ACTIVE_CHAT_PROVIDER_STORAGE_KEY,
        provider
      )
    } else if (provider.type === "fim") {
      this._context.globalState.update(
        ACTIVE_FIM_PROVIDER_STORAGE_KEY,
        provider
      )
    } else {
      this._context.globalState.update(
        ACTIVE_EMBEDDINGS_PROVIDER_STORAGE_KEY,
        provider
      )
    }
    this.addProvider(provider)
  }

  getProviders(): Providers {
    const providers = this._context.globalState.get<
      Record<string, TwinnyProvider>
    >(INFERENCE_PROVIDERS_STORAGE_KEY)
    return providers
  }

  getAllProviders() {
    const providers = this.getProviders() || {}
    this._webView?.postMessage({
      type: PROVIDER_EVENT_NAME.getAllProviders,
      value: {
        data: providers,
      },
    })
  }

  getActiveChatProvider() {
    const provider = this._context.globalState.get<TwinnyProvider>(
      ACTIVE_CHAT_PROVIDER_STORAGE_KEY
    )
    this._webView?.postMessage({
      type: PROVIDER_EVENT_NAME.getActiveChatProvider,
      value: {
        data: provider,
      },
    })
    return provider
  }

  getActiveFimProvider() {
    const provider = this._context.globalState.get<TwinnyProvider>(
      ACTIVE_FIM_PROVIDER_STORAGE_KEY
    )
    this._webView?.postMessage({
      type: PROVIDER_EVENT_NAME.getActiveFimProvider,
      value: {
        data: provider,
      },
    })
    return provider
  }

  getActiveEmbeddingsProvider() {
    const provider = this._context.globalState.get<TwinnyProvider>(
      ACTIVE_EMBEDDINGS_PROVIDER_STORAGE_KEY
    )
    this._webView?.postMessage({
      type: PROVIDER_EVENT_NAME.getActiveEmbeddingsProvider,
      value: {
        data: provider,
      },
    })
    return provider
  }

  setActiveChatProvider(provider?: TwinnyProvider) {
    if (!provider) return
    this._context.globalState.update(ACTIVE_CHAT_PROVIDER_STORAGE_KEY, provider)
    return this.getActiveChatProvider()
  }

  setActiveFimProvider(provider?: TwinnyProvider) {
    if (!provider) return
    this._context.globalState.update(ACTIVE_FIM_PROVIDER_STORAGE_KEY, provider)
    return this.getActiveFimProvider()
  }

  setActiveEmbeddingsProvider(provider?: TwinnyProvider) {
    if (!provider) return
    this._context.globalState.update(
      ACTIVE_EMBEDDINGS_PROVIDER_STORAGE_KEY,
      provider
    )
    return this.getActiveEmbeddingsProvider()
  }

  addProvider(provider?: TwinnyProvider) {
    const providers = this.getProviders() || {}
    if (!provider) return
    provider.id = uuidv4()
    providers[provider.id] = provider
    this._context.globalState.update(INFERENCE_PROVIDERS_STORAGE_KEY, providers)
    this.getAllProviders()
  }

  copyProvider(provider?: TwinnyProvider) {
    if (!provider) return
    provider.id = uuidv4()
    provider.label = `${provider.label}-copy`
    this.addProvider(provider)
  }

  removeProvider(provider?: TwinnyProvider) {
    const providers = this.getProviders() || {}
    if (!provider) return
    delete providers[provider.id]
    this._context.globalState.update(INFERENCE_PROVIDERS_STORAGE_KEY, providers)
    this.getAllProviders()
  }

  updateProvider(provider?: TwinnyProvider) {
    const providers = this.getProviders() || {}
    const activeFimProvider = this.getActiveFimProvider()
    const activeChatProvider = this.getActiveChatProvider()
    const activeEmbeddingsProvider = this.getActiveEmbeddingsProvider()
    if (!provider) return
    providers[provider.id] = provider
    this._context.globalState.update(INFERENCE_PROVIDERS_STORAGE_KEY, providers)
    if (provider.id === activeFimProvider?.id)
      this.setActiveFimProvider(provider)
    if (provider.id === activeChatProvider?.id)
      this.setActiveChatProvider(provider)
    if (provider.id === activeEmbeddingsProvider?.id)
      this.setActiveEmbeddingsProvider(provider)
    this.getAllProviders()
  }

  resetProvidersToDefaults(): void {
    this._context.globalState.update(INFERENCE_PROVIDERS_STORAGE_KEY, undefined)
    this._context.globalState.update(
      ACTIVE_CHAT_PROVIDER_STORAGE_KEY,
      undefined
    )
    this._context.globalState.update(
      ACTIVE_EMBEDDINGS_PROVIDER_STORAGE_KEY,
      undefined
    )
    this._context.globalState.update(ACTIVE_FIM_PROVIDER_STORAGE_KEY, undefined)
    const chatProvider = this.addDefaultChatProvider()
    const fimProvider = this.addDefaultFimProvider()
    const embeddingsProvider = this.addDefaultEmbeddingsProvider()
    this.focusProviderTab()
    this.setActiveChatProvider(chatProvider)
    this.setActiveFimProvider(fimProvider)
    this.setActiveEmbeddingsProvider(embeddingsProvider)
    this.getAllProviders()
  }
}<|MERGE_RESOLUTION|>--- conflicted
+++ resolved
@@ -87,7 +87,6 @@
 
   getDefaultChatProvider() {
     return {
-<<<<<<< HEAD
       apiHostname: '127.0.0.1',
       apiPath: '/v1/chat/completions',
       apiPort: 1234,
@@ -97,23 +96,11 @@
       modelName: 'codeqwen-1-5-7b-chat',
       provider: apiProviders.LMStudio,
       type: 'chat'
-=======
-      apiHostname: "0.0.0.0",
-      apiPath: "/v1/chat/completions",
-      apiPort: 11434,
-      apiProtocol: "http",
-      id: uuidv4(),
-      label: "Ollama 7B Chat",
-      modelName: "codellama:7b-instruct",
-      provider: apiProviders.Ollama,
-      type: "chat",
->>>>>>> a4fd1013
     } as TwinnyProvider
   }
 
   getDefaultEmbeddingsProvider() {
     return {
-<<<<<<< HEAD
       apiHostname: '127.0.0.1',
       apiPath: '/v1/embeddings',
       apiPort: 1234,
@@ -123,23 +110,11 @@
       modelName: 'nomic-embed-text-v1.5',
       provider: apiProviders.LMStudio,
       type: 'embedding'
-=======
-      apiHostname: "0.0.0.0",
-      apiPath: "/api/embed",
-      apiPort: 11434,
-      apiProtocol: "http",
-      id: uuidv4(),
-      label: "Ollama Embedding",
-      modelName: "all-minilm:latest",
-      provider: apiProviders.Ollama,
-      type: "embedding",
->>>>>>> a4fd1013
     } as TwinnyProvider
   }
 
   getDefaultFimProvider() {
     return {
-<<<<<<< HEAD
       apiHostname: '127.0.0.1',
       apiPath: '/v1/completions',
       apiPort: 1234,
@@ -150,18 +125,6 @@
       modelName: 'starcoder2-3b',
       provider: apiProviders.LMStudio,
       type: 'fim'
-=======
-      apiHostname: "0.0.0.0",
-      apiPath: "/api/generate",
-      apiPort: 11434,
-      apiProtocol: "http",
-      fimTemplate: FIM_TEMPLATE_FORMAT.codellama,
-      label: "Ollama 7B FIM",
-      id: uuidv4(),
-      modelName: "codellama:7b-code",
-      provider: apiProviders.Ollama,
-      type: "fim",
->>>>>>> a4fd1013
     } as TwinnyProvider
   }
 
