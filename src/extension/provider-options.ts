import { USER } from '../common/constants'
import {
  Message,
<<<<<<< HEAD
  ApiProviders,
  RequestBodyBase,
=======
  apiProviders,
  StreamBodyBase,
>>>>>>> ebdb9f16
  StreamBodyOpenAI,
  RequestOptionsOllama
} from '../common/types'

export function createStreamRequestBody(
  provider: string,
  options: {
    temperature: number
    numPredictChat: number
    model: string
    messages?: Message[]
    keepAlive?: string | number
  }
): RequestBodyBase | RequestOptionsOllama | StreamBodyOpenAI {
  switch (provider) {
    case apiProviders.Ollama:
    case apiProviders.OpenWebUI:
      return {
        model: options.model,
        stream: true,
        messages: options.messages,
        keep_alive: options.keepAlive === '-1'
          ? -1
          : options.keepAlive,
        options: {
          temperature: options.temperature,
          num_predict: options.numPredictChat
        }
      }
    case apiProviders.LiteLLM:
    default:
      return {
        model: options.model,
        stream: true,
        max_tokens: options.numPredictChat,
        messages: options.messages,
        temperature: options.temperature
      }
  }
}

export function createStreamRequestBodyFim(
  provider: string,
  prompt: string,
  options: {
    temperature: number
    numPredictFim: number
    model: string
    keepAlive?: string | number
  }
): RequestBodyBase | RequestOptionsOllama | StreamBodyOpenAI {
  switch (provider) {
    case apiProviders.Ollama:
    case apiProviders.OpenWebUI:
      return {
        model: options.model,
        prompt,
        stream: true,
        keep_alive: options.keepAlive === '-1'
          ? -1
          : options.keepAlive,
        options: {
          temperature: options.temperature,
          num_predict: options.numPredictFim
        }
      }
    case apiProviders.LMStudio:
      return {
        model: options.model,
        prompt,
        stream: true,
        temperature: options.temperature,
        n_predict: options.numPredictFim
      }
    case apiProviders.LlamaCpp:
    case apiProviders.Oobabooga:
      return {
        prompt,
        stream: true,
        temperature: options.temperature,
        n_predict: options.numPredictFim
      }
    case apiProviders.LiteLLM:
      return {
        messages: [{ content: prompt, role: USER }],
        model: options.model,
        stream: true,
        max_tokens: options.numPredictFim,
        temperature: options.temperature
      }
    default:
      return {
        prompt,
        stream: true,
        temperature: options.temperature,
        n_predict: options.numPredictFim
      }
  }
}<|MERGE_RESOLUTION|>--- conflicted
+++ resolved
@@ -1,13 +1,8 @@
 import { USER } from '../common/constants'
 import {
   Message,
-<<<<<<< HEAD
-  ApiProviders,
   RequestBodyBase,
-=======
   apiProviders,
-  StreamBodyBase,
->>>>>>> ebdb9f16
   StreamBodyOpenAI,
   RequestOptionsOllama
 } from '../common/types'
@@ -15,6 +10,7 @@
 export function createStreamRequestBody(
   provider: string,
   options: {
+
     temperature: number
     numPredictChat: number
     model: string
