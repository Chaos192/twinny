--- conflicted
+++ resolved
@@ -60,12 +60,9 @@
   twinnyStopGeneration: 'twinny-stop-generation',
   twinnyTextSelection: 'twinny-text-selection',
   twinnyWorkspaceContext: 'twinny-workspace-context',
-<<<<<<< HEAD
-  twinnyEmbedDocuments: 'twinny-embed-documents'
-=======
+  twinnyEmbedDocuments: 'twinny-embed-documents',
   twinnyConnectedToSymmetry: 'twinny-connected-to-symmetry',
   twinnyDisconnectedFromSymmetry : 'twinny-disconnected-from-symmetry',
->>>>>>> ebdb9f16
 }
 
 export const TWINNY_COMMAND_NAME = {
@@ -418,7 +415,6 @@
   'jsx_self_closing_element'
 ]
 
-<<<<<<< HEAD
 export const IGNORE_EMBDDING_NODES = [
   'lexical_declaration',
   'import_declaration',
@@ -427,7 +423,6 @@
 
 export const RELEVANT_FILE_COUNT = 5
 export const RELEVANT_CODE_COUNT = 5
-=======
 export const SYMMETRY_DATA_MESSAGE = {
   heartbeat: 'heartbeat',
   inference: 'inference',
@@ -448,5 +443,4 @@
 export const SYMMETRY_EMITTER_KEY = {
   inference: 'inference',
   conversationTitle: 'conversationTitle',
-}
->>>>>>> ebdb9f16
+}